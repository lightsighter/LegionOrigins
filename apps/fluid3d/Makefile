
ifndef LG_RT_DIR
$(error LG_RT_DIR variable is not defined, aborting build)
endif

#Flags for directing the runtime makefile what to include
DEBUG=1                   # Include debugging symbols
OUTPUT_LEVEL=LEVEL_DEBUG  # Compile time print level
#DEBUG=1                   # Include debugging symbols
<<<<<<< HEAD
#OUTPUT_LEVEL=LEVEL_DEBUG  # Compile time print level
=======
OUTPUT_LEVEL=LEVEL_DEBUG  # Compile time print level
#OUTPUT_LEVEL=LEVEL_ERROR  # Compile time print level
>>>>>>> 2c5abdef
#SHARED_LOWLEVEL=1	  # Use the shared low level
#ALT_MAPPERS=1		  # Build the alternative mappers

# Put the binary file name here
OUTFILE		:= fluid3d
# List all the application source files here
GEN_SRC		:= fluid3d.cc	# .cc files
GEN_GPU_SRC	:=		# .cu files

# You can modify these variables, some will be appended to by the runtime makefile
INC_FLAGS	:=
CC_FLAGS	:= -DDETAILED_TIMING
NVCC_FLAGS	:=
GASNET_FLAGS	:=
LD_FLAGS	:=

###########################################################################
#
#   Don't change anything below here
#   
###########################################################################

# General shell commands
SHELL	:= /bin/sh
SH	:= sh
RM	:= rm -f
LS	:= ls
MKDIR	:= mkdir
MV	:= mv
CP	:= cp
SED	:= sed
ECHO	:= echo
TOUCH	:= touch
MAKE	:= make
ifndef GCC
GCC	:= g++
endif
ifndef NVCC
NVCC    = $(CUDA)/bin/nvcc
endif
SSH	:= ssh
SCP	:= scp

common_all : all

.PHONY	: common_all

# All these variables will be filled in by the runtime makefile
LOW_RUNTIME_SRC	:=
HIGH_RUNTIME_SRC:=
GPU_RUNTIME_SRC	:=
MAPPER_SRC	:=

include $(LG_RT_DIR)/runtime.mk

GEN_OBJS	:= $(GEN_SRC:.cc=.o)
LOW_RUNTIME_OBJS:= $(LOW_RUNTIME_SRC:.cc=.o)
HIGH_RUNTIME_OBJS:=$(HIGH_RUNTIME_SRC:.cc=.o)
MAPPER_OBJS	:= $(MAPPER_SRC:.cc=.o)
# Only compile the gpu objects if we need to 
ifndef SHARED_LOWLEVEL
GEN_GPU_OBJS	:= $(GEN_GPU_SRC:.cu=.o)
GPU_RUNTIME_OBJS:= $(GPU_RUNTIME_SRC:.cu=.o)
else
GEN_GPU_OBJS	:=
GPU_RUNTIME_OBJS:=
endif

ALL_OBJS	:= $(GEN_OBJS) $(GEN_GPU_OBJS) $(LOW_RUNTIME_OBJS) $(HIGH_RUNTIME_OBJS) $(GPU_RUNTIME_OBJS) $(MAPPER_OBJS)

all:
	$(MAKE) $(OUTFILE)

# If we're using the general low-level runtime we have to link with nvcc
$(OUTFILE) : $(ALL_OBJS)
	@echo "---> Linking objects into one binary: $(OUTFILE)"
ifdef SHARED_LOWLEVEL
	$(GCC) -o $(OUTFILE) $(ALL_OBJS) $(LD_FLAGS) $(GASNET_FLAGS)
else
	$(NVCC) -o $(OUTFILE) $(ALL_OBJS) $(LD_FLAGS) $(GASNET_FLAGS)
endif

$(GEN_OBJS) : %.o : %.cc
	$(GCC) -o $@ -c $< $(INC_FLAGS) $(CC_FLAGS)

$(LOW_RUNTIME_OBJS) : %.o : %.cc
	$(GCC) -o $@ -c $< $(INC_FLAGS) $(CC_FLAGS)

$(HIGH_RUNTIME_OBJS) : %.o : %.cc
	$(GCC) -o $@ -c $< $(INC_FLAGS) $(CC_FLAGS)

$(MAPPER_OBJS) : %.o : %.cc
	$(GCC) -o $@ -c $< $(INC_FLAGS) $(CC_FLAGS)

$(GEN_GPU_OBJS) : %.o : %.cu
	$(NVCC) -o $@ -c $< $(INC_FLAGS) $(NVCC_FLAGS)

$(GPU_RUNTIME_OBJS): %.o : %.cu
	$(NVCC) -o $@ -c $< $(INC_FLAGS) $(NVCC_FLAGS)

clean:
	@$(RM) -rf $(ALL_OBJS) $(OUTFILE)<|MERGE_RESOLUTION|>--- conflicted
+++ resolved
@@ -7,12 +7,7 @@
 DEBUG=1                   # Include debugging symbols
 OUTPUT_LEVEL=LEVEL_DEBUG  # Compile time print level
 #DEBUG=1                   # Include debugging symbols
-<<<<<<< HEAD
-#OUTPUT_LEVEL=LEVEL_DEBUG  # Compile time print level
-=======
-OUTPUT_LEVEL=LEVEL_DEBUG  # Compile time print level
 #OUTPUT_LEVEL=LEVEL_ERROR  # Compile time print level
->>>>>>> 2c5abdef
 #SHARED_LOWLEVEL=1	  # Use the shared low level
 #ALT_MAPPERS=1		  # Build the alternative mappers
 
