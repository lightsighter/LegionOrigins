
ifndef LG_RT_DIR
$(error LG_RT_DIR variable is not defined, aborting build)
endif

#Flags for directing the runtime makefile what to include
<<<<<<< HEAD
DEBUG=1                   # Include debugging symbols
OUTPUT_LEVEL=LEVEL_DEBUG  # Compile time print level
=======
#DEBUG=1                   # Include debugging symbols
#OUTPUT_LEVEL=LEVEL_DEBUG  # Compile time print level
OUTPUT_LEVEL=LEVEL_ERROR  # Compile time print level
>>>>>>> d5d6f0db
#SHARED_LOWLEVEL=1	  # Use the shared low level
#ALT_MAPPERS=1		  # Build the alternative mappers

# Put the binary file name here
OUTFILE		:= fluid3d
# List all the application source files here
GEN_SRC		:= fluid3d.cc	# .cc files
GEN_GPU_SRC	:=		# .cu files

# You can modify these variables, some will be appended to by the runtime makefile
INC_FLAGS	:=
<<<<<<< HEAD
CC_FLAGS	:= -DDETAILED_TIMING
=======
#CC_FLAGS	:= -DDETAILED_TIMING
CC_FLAGS	:=
>>>>>>> d5d6f0db
NVCC_FLAGS	:=
GASNET_FLAGS	:=
LD_FLAGS	:=

###########################################################################
#
#   Don't change anything below here
#   
###########################################################################

# General shell commands
SHELL	:= /bin/sh
SH	:= sh
RM	:= rm -f
LS	:= ls
MKDIR	:= mkdir
MV	:= mv
CP	:= cp
SED	:= sed
ECHO	:= echo
TOUCH	:= touch
MAKE	:= make
ifndef GCC
GCC	:= g++
endif
ifndef NVCC
NVCC    = $(CUDA)/bin/nvcc
endif
SSH	:= ssh
SCP	:= scp

common_all : all

.PHONY	: common_all

# All these variables will be filled in by the runtime makefile
LOW_RUNTIME_SRC	:=
HIGH_RUNTIME_SRC:=
GPU_RUNTIME_SRC	:=
MAPPER_SRC	:=

include $(LG_RT_DIR)/runtime.mk

GEN_OBJS	:= $(GEN_SRC:.cc=.o)
LOW_RUNTIME_OBJS:= $(LOW_RUNTIME_SRC:.cc=.o)
HIGH_RUNTIME_OBJS:=$(HIGH_RUNTIME_SRC:.cc=.o)
MAPPER_OBJS	:= $(MAPPER_SRC:.cc=.o)
# Only compile the gpu objects if we need to 
ifndef SHARED_LOWLEVEL
GEN_GPU_OBJS	:= $(GEN_GPU_SRC:.cu=.o)
GPU_RUNTIME_OBJS:= $(GPU_RUNTIME_SRC:.cu=.o)
else
GEN_GPU_OBJS	:=
GPU_RUNTIME_OBJS:=
endif

ALL_OBJS	:= $(GEN_OBJS) $(GEN_GPU_OBJS) $(LOW_RUNTIME_OBJS) $(HIGH_RUNTIME_OBJS) $(GPU_RUNTIME_OBJS) $(MAPPER_OBJS)

all:
	$(MAKE) $(OUTFILE)

# If we're using the general low-level runtime we have to link with nvcc
$(OUTFILE) : $(ALL_OBJS)
	@echo "---> Linking objects into one binary: $(OUTFILE)"
ifdef SHARED_LOWLEVEL
	$(GCC) -o $(OUTFILE) $(ALL_OBJS) $(LD_FLAGS) $(GASNET_FLAGS)
else
	$(NVCC) -o $(OUTFILE) $(ALL_OBJS) $(LD_FLAGS) $(GASNET_FLAGS)
endif

$(GEN_OBJS) : %.o : %.cc
	$(GCC) -o $@ -c $< $(INC_FLAGS) $(CC_FLAGS)

$(LOW_RUNTIME_OBJS) : %.o : %.cc
	$(GCC) -o $@ -c $< $(INC_FLAGS) $(CC_FLAGS)

$(HIGH_RUNTIME_OBJS) : %.o : %.cc
	$(GCC) -o $@ -c $< $(INC_FLAGS) $(CC_FLAGS)

$(MAPPER_OBJS) : %.o : %.cc
	$(GCC) -o $@ -c $< $(INC_FLAGS) $(CC_FLAGS)

$(GEN_GPU_OBJS) : %.o : %.cu
	$(NVCC) -o $@ -c $< $(INC_FLAGS) $(NVCC_FLAGS)

$(GPU_RUNTIME_OBJS): %.o : %.cu
	$(NVCC) -o $@ -c $< $(INC_FLAGS) $(NVCC_FLAGS)

clean:
	@$(RM) -rf $(ALL_OBJS) $(OUTFILE)<|MERGE_RESOLUTION|>--- conflicted
+++ resolved
@@ -4,14 +4,10 @@
 endif
 
 #Flags for directing the runtime makefile what to include
-<<<<<<< HEAD
 DEBUG=1                   # Include debugging symbols
 OUTPUT_LEVEL=LEVEL_DEBUG  # Compile time print level
-=======
 #DEBUG=1                   # Include debugging symbols
 #OUTPUT_LEVEL=LEVEL_DEBUG  # Compile time print level
-OUTPUT_LEVEL=LEVEL_ERROR  # Compile time print level
->>>>>>> d5d6f0db
 #SHARED_LOWLEVEL=1	  # Use the shared low level
 #ALT_MAPPERS=1		  # Build the alternative mappers
 
@@ -23,12 +19,7 @@
 
 # You can modify these variables, some will be appended to by the runtime makefile
 INC_FLAGS	:=
-<<<<<<< HEAD
 CC_FLAGS	:= -DDETAILED_TIMING
-=======
-#CC_FLAGS	:= -DDETAILED_TIMING
-CC_FLAGS	:=
->>>>>>> d5d6f0db
 NVCC_FLAGS	:=
 GASNET_FLAGS	:=
 LD_FLAGS	:=
