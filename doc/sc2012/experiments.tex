--- conflicted
+++ resolved
@@ -19,7 +19,6 @@
 \caption{System configurations used for the experiments. \label{fig:systems}}
 \end{figure}
 
-<<<<<<< HEAD
 % FIXME
 % This is a nice paragraph, but it doesn't belong here; perhaps in the mapping section
 % if we have space.
@@ -49,28 +48,6 @@
 By examining performance of the same size problem over progressively larger
 machines, we measure Legion's strong scaling.
 By increasing the problem size as well, we also measure weak scaling.
-=======
-Nodes with multiple instances of different resources are a challenge for 
-existing programming models that have a flat model of the system (e.g. MPI).
-They are faced with a choice of lumping all 
-the resources together and ignoring the internal irregularities (e.g. NUMA
-in multi-socket x86 systems) or of separating a single physical node into
-multiple smaller nodes, ignoring the better affinity between sockets/GPUs/etc
-on the same node and either wasting or over-subscribing some resources when
-the quantities of different resources don't share a common divisor.
-
-In contrast, the machine model used by the Legion SOOP runtime is based on an
-affinity graph of CPUs and GPUs and is able to accurately capture complex
-machine hierarchies.
-
-For each application, multiple problem sizes were used, and each size problem was
-run on subsets of each machine ranging from the smallest (a single CPU core or GPU)
-to the largest or near-largest (except Keeneland which has 120 nodes, but we limited 
-to at most 32 nodes to get sufficient cluster time.)
-By looking at the performance of the same size problem over progressively larger
-machines, we are able to measure the strong scaling that Legion is able to
-archive.  By increasing the problem size as well, we also measure weak scaling.
->>>>>>> b697a687
 
 \subsection{Circuit Simulation}
 \label{subsec:exp_ckt}
@@ -80,12 +57,7 @@
 scheduling, and data movement across the cluster of GPUs.  In particular,  
 Legion's ability to efficiently move the irregularly partitioned
 shared data around the system while keeping the private nodes and wires resident in
-<<<<<<< HEAD
-each GPU's framebuffer memory is critical to keeping the overhead low and achieving 
-good scalability.
-=======
 each GPU's framebuffer memory is critical to achieving good scalability.
->>>>>>> b697a687
 
 Circuits of two different sizes were simulated.  The first had 480K wires, connecting
 120K nodes.  The second is twice as large, with nearly 1M wires connecting 
@@ -121,13 +93,8 @@
 
 Figure~\ref{fig:ckt_overhead} shows the fraction of the overall simulation time (summed over
 all nodes) spent in the application kernels compared to the various pieces of the Legion
-<<<<<<< HEAD
-runtime.  As the node count increases, the non-communication overhead stays relatively constant.
-As expected the communication overhead grows linearly with number of nodes.
-=======
 SOOP runtime.  As the node count increases, the non-communication overhead stays relatively constant.
 As expected the communication overhead grow linearly with number of nodes.
->>>>>>> b697a687
 
 \begin{figure}
 \subfigure[Circuit simulation speed relative to single-GPU implementation.]
@@ -270,15 +237,9 @@
 increases, the ability of our mapper to leverage cross-level locality allows us to further increase
 our performance advantage to 5.4X over BoxLib by reducing the total communication costs.  
 
-<<<<<<< HEAD
 As the node count increases the AMR code becomes highly dependent on interconnect performance.  BoxLib performs much better
 on Keeneland than it does on our viz cluster due to the better interconnect.  This can also be seen as we scale
 to a larger number of nodes and BoxLib begins to catch up as can be seen in Figure~\ref{fig:amr_keeneland}.  
-=======
-As the node count increased the AMR code becomes highly dependent on interconnect performance.  BoxLib performs much better
-on Keeneland than it does on our Viz cluster due to the better interconnect.  As we scale
-to a larger number of nodes BoxLib begins to catch up as can be seen in Figure~\ref{fig:amr_keeneland}.  
->>>>>>> b697a687
 This occurs because our intra-level ghost-cell exchange algorithm relies on GASNet memory to exchange ghost cells which 
 involves a linear increase in network traffic with the number of nodes.  BoxLib instead uses direct
 node-to-node exchanges of ghost cells similar to our fluid application.  A future implementation of our AMR code 
