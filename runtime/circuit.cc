--- conflicted
+++ resolved
@@ -214,17 +214,10 @@
 					      circuit.r_all_nodes));
       dsc_regions.push_back(RegionRequirement(pieces[p].rn_shr,
 					      REDUCE, NO_MEMORY, SIMULTANEOUS,
-<<<<<<< HEAD
                                               circuit.r_all_nodes));
       dsc_regions.push_back(RegionRequirement(pieces[p].rn_ghost,
 					      REDUCE, NO_MEMORY, SIMULTANEOUS,
                                               circuit.r_all_nodes));
-=======
-					      circuit.r_all_nodes));
-      dsc_regions.push_back(RegionRequirement(pieces[p].rn_ghost,
-					      REDUCE, NO_MEMORY, SIMULTANEOUS,
-					      circuit.r_all_nodes));
->>>>>>> 06414c9c
       Future f = runtime->execute_task(ctx, TASKID_DISTRIBUTE_CHARGE,
 				       dsc_regions,
 				       &pieces[p], sizeof(CircuitPiece), true);
@@ -236,17 +229,10 @@
       std::vector<RegionRequirement> upv_regions;
       upv_regions.push_back(RegionRequirement(pieces[p].rn_pvt,
 					      READ_WRITE, NO_MEMORY, EXCLUSIVE,
-<<<<<<< HEAD
                                               circuit.r_all_nodes));
       upv_regions.push_back(RegionRequirement(pieces[p].rn_shr,
 					      READ_WRITE, NO_MEMORY, EXCLUSIVE,
                                               circuit.r_all_nodes));
-=======
-					      circuit.r_all_nodes));
-      upv_regions.push_back(RegionRequirement(pieces[p].rn_shr,
-					      READ_WRITE, NO_MEMORY, EXCLUSIVE,
-					      circuit.r_all_nodes));
->>>>>>> 06414c9c
       Future f = runtime->execute_task(ctx, TASKID_UPDATE_VOLTAGES,
 				       upv_regions,
 				       &pieces[p], sizeof(CircuitPiece), true);
