#ifndef RUNTIME_HIGHLEVEL_H
#define RUNTIME_HIGHLEVEL_H

#include "lowlevel.h"

#include <map>
#include <set>
#include <list>
#include <vector>
#include <memory>

#include <cstdio>
#include <cassert>
#include <cstdlib>
#include <cstring>

#include "common.h"


namespace RegionRuntime {
  namespace HighLevel {

    enum AccessorType {
      AccessorGeneric = LowLevel::AccessorGeneric,
      AccessorArray   = LowLevel::AccessorArray,
    };

    // Forward class declarations
    class Future;
    class FutureImpl;
    class RegionRequirement;
    template<AccessorType AT> class PhysicalRegion;
    template<typename T> class Partition;
    class HighLevelRuntime;
    class Mapper;
    class RegionNode;
    class PartitionNode;
    class Task;
    class TaskDescription;
    class CopyOperation;
    class AbstractInstance;
    class InstanceInfo;

    enum {
      // To see where the +7,8,9 come from, see the top of highlevel.cc
      TASK_ID_INIT_MAPPERS = LowLevel::Processor::TASK_ID_FIRST_AVAILABLE+7,
      TASK_ID_REGION_MAIN = LowLevel::Processor::TASK_ID_FIRST_AVAILABLE+8,
      TASK_ID_AVAILABLE = LowLevel::Processor::TASK_ID_FIRST_AVAILABLE+9,
    };
    
    enum AccessMode {
      NO_ACCESS,
      READ_ONLY,
      READ_WRITE,
      REDUCE,
    };

    enum AllocateMode {
      NO_MEMORY,
      ALLOCABLE,
      FREEABLE,
    };

    enum CoherenceProperty {
      EXCLUSIVE,
      ATOMIC,
      SIMULTANEOUS,
      RELAXED,
    };

    
    typedef LowLevel::Machine Machine;
    typedef LowLevel::RegionMetaDataUntyped LogicalHandle;
    typedef LowLevel::RegionInstanceUntyped RegionInstance;
    typedef LowLevel::Memory Memory;
    typedef LowLevel::Processor Processor;
    typedef LowLevel::Event Event;
    typedef LowLevel::UserEvent UserEvent;
    typedef LowLevel::Lock Lock;
    typedef LowLevel::ElementMask Mask;
    typedef unsigned int Color;
    typedef unsigned int MapperID;
    typedef unsigned int Context;
    typedef unsigned int PartitionID;
    typedef unsigned int FutureHandle;

    struct RegionRequirement {
    public:
      RegionRequirement(void) {}
      RegionRequirement(LogicalHandle _handle, AccessMode _mode,
			AllocateMode _alloc, CoherenceProperty _prop,
			LogicalHandle _parent)
        : handle(_handle), mode(_mode), alloc(_alloc), 
	  prop(_prop), parent(_parent) {}
      LogicalHandle handle;
      AccessMode mode;
      AllocateMode alloc;
      CoherenceProperty prop;
      LogicalHandle parent; // The region from the parents regions that we should use as the root
      // Something for reduction functions
    protected: // Things filled in by the runtime
      friend class TaskDescription;
      friend class HighLevelRuntime;
      bool aliased; // sub regions are marked aliased, not aliased -> root region
      Context ctx;
    public:
      // Test whether two region requirements conflict
      static bool region_conflict(RegionRequirement *req1, RegionRequirement *req2);
      static bool region_war_conflict(RegionRequirement *req1, RegionRequirement *req2);
    };

    class AbstractInstance {
    protected:
      friend class HighLevelRuntime;
      friend class TaskDescription;
      friend class CopyOperation;
      friend class RegionNode;
      friend class PartitionNode;
    protected:
      AbstractInstance(LogicalHandle h, AbstractInstance *par, InstanceInfo *init = NULL);
      ~AbstractInstance();
      size_t compute_instance_size(void) const;
      void pack_instance(char *&buffer, bool writer) const;
      static AbstractInstance* unpack_instance(const char *&buffer);
      size_t compute_update_size(void) const;
      void pack_update(char *&buffer) const;
      void unpack_update(const char *&buffer, bool writer);
    protected:
      // Try to get an instance in the memory, if not, return NULL
      // Make will try to create the instance if it doesn't already exist
      // If it has to make a new instance, the call to get instance will mark
      // new_inst as true
      InstanceInfo* get_instance(Memory m);
      // Return the instance back to the abstract instance, return true
      // if the region can be deleted 
      void free_instance(InstanceInfo *info);
      // register a reader of an instance
      void register_reader(InstanceInfo *info);
      // register a writer of an instance
      void register_writer(InstanceInfo *info, bool exclusive = true);
    protected:
      // Increases the reference count of the abstract instance
      void register_task_user(void);
      // Decreases the reference count of the abstract instance
      void register_task_mapped(void);
      // Mark the abstract instance closed for conflict detection
      void mark_closed(void);
      // Make the locations visible
      std::vector<Memory>& get_memory_locations(void);
      // Get the valid instances of the given logical region
      std::map<Memory,InstanceInfo*>& get_valid_instances(void);
    private:
      InstanceInfo* get_instance_internal(Memory m); // For read only internal
    protected:
      const LogicalHandle handle; // Movable (Stage 1)
    private:
      std::map<Memory,InstanceInfo*> valid_instances;
      std::vector<InstanceInfo*> all_instances;
      std::vector<Memory> locations;
      unsigned references;
      bool closed; // Immovable (Stage 1)
      // In the first map we have to pull down the valid instances
      // from the parent, they will be valid the entire time
      // this abstract instance is alive
      bool first_map;
      AbstractInstance *parent;
      bool writer; // Track if this abstract instance is checked out
      unsigned readers; // Track if this abstract instance is checked out for reads
    };

    class InstanceInfo {
    public:
      LogicalHandle handle;
      Memory location;
      RegionInstance inst;
      Event valid; // Indicates when this instance is valid (in case we had to make a new one)
    protected:
      friend class AbstractInstance;
      unsigned references;
    };

    class CopyOperation {
    protected:
      friend class HighLevelRuntime;
      friend class TaskDescription;
      friend class RegionNode;
      friend class PartitionNode;
    protected:
      CopyOperation(AbstractInstance *dst);
      ~CopyOperation();
      void add_sub_copy(CopyOperation *sub);
      void add_src_inst(AbstractInstance *inst, Event wait_on = Event::NO_EVENT);
      Event execute(Mapper *m, TaskDescription *desc, Event wait_on,
                    const std::vector<Memory> &destinations,
                    const std::vector<InstanceInfo*> &dst_inst,
                    std::vector<std::pair<AbstractInstance*,InstanceInfo*> > &sources);
    protected:
      AbstractInstance *const dst_instance;
    private:
      std::vector<AbstractInstance*> src_instances;
      std::vector<Event> src_events; // Events indicating when the sources can be used
      std::vector<CopyOperation*> sub_copies;
    };

    struct DependenceDetector {
    protected:
      friend class TaskDescription;
      friend class RegionNode;
      friend class PartitionNode;
      Context ctx;
      RegionRequirement *req;
      TaskDescription *child;
      TaskDescription *parent;
      std::list<unsigned> trace; // trace from parent to child
      AbstractInstance *prev_instance; // previous valid instance (possibly parent region)
    };

    // This is information about a task that will be available to the mapper
    class Task {
    protected:
      friend class HighLevelRuntime;
      friend class Mapper;
      Processor::TaskFuncID task_id;
      std::vector<RegionRequirement> regions;
      MapperID map_id;
      MappingTagID tag;
      Processor orig_proc; // The original processor for this task
      bool stolen; // Whether this tasks was previously stolen
    };

    class TaskDescription : public Task {
    protected:
      friend class HighLevelRuntime;
      friend class RegionNode;
      friend class PartitionNode;
      TaskDescription(Context ctx, Processor p, HighLevelRuntime *r);
      ~TaskDescription();
    protected:
      HighLevelRuntime *const runtime;
    protected:
      void * args;
      size_t arglen;
    protected:
      // Status information
      bool chosen; // Check to see if the mapper has already been invoked to chose a processor
      bool stealable; // Can be stolen (corresponds to 'spawn' call)
      bool mapped; // Mapped to a specific processor and no longer stealable
      UserEvent map_event; // Even that is triggered when this event is mapped
      // Mappable is true when remaining_events==0
    protected:
      // Information about where this task originated
      Context parent_ctx; // The context the task is part of on its originating processor processor
      Context orig_ctx; // The local context on the original processor if remote
      const Context local_ctx; // The context for this task
      const Processor local_proc; // The local processor this task is on
      TaskDescription *parent_task; // Only valid when local
      Mapper *mapper;
    protected:
      // Information to send back to the original processor
      bool remote; // Send back an event if true
      FutureImpl *const future;
      void *result; // For storing the result of the task
      size_t result_size;
    private:
      // Dependence information (both forward and backward)
      int remaining_events; // Number of events we still need to see before being mappable
      std::set<Event> wait_events; // Events to wait on before executing (immovable)
      Event merged_wait_event; // The merge of the wait_events (movable)
      UserEvent termination_event; // Create a user level termination event to be returned quickly
      std::set<TaskDescription*> dependent_tasks; // Tasks waiting for us to be mapped (immov)
    private:
      std::vector<TaskDescription*> child_tasks; // (immov)
    private:
      // Information about instances and copies
      std::vector<AbstractInstance*> abstract_src; // (mov)
      std::vector<AbstractInstance*> abstract_inst; // (mov)
      std::vector<InstanceInfo*> src_instances; // Sources for our regions (immov)
      std::vector<InstanceInfo*> instances; // Region instances for the regions (immov)
      // Copy operations (must be performed before steal/send)
      std::vector<CopyOperation*> pre_copy_trees; // (immov)
      // Instances that we need to return to the abstract instance after copy operations
      std::vector<std::pair<AbstractInstance*,InstanceInfo*> > copy_instances;
    private:
      // New top level regions
      std::map<LogicalHandle,InstanceInfo*> created_regions;       
      std::set<LogicalHandle> deleted_regions; // The regions deleted in this task and children
      // Keep track of all the abstract instances so we can free them after the task is finished
      std::vector<AbstractInstance*> all_instances;
    private:
      std::map<LogicalHandle,RegionNode*> *region_nodes; // (immov) (pointers can be aliased)
      std::map<PartitionID,PartitionNode*> *partition_nodes; // (immov) (pointers can be aliased)
    protected:
      bool activate(bool new_tree);
      void deactivate(void);
      void compute_trace(DependenceDetector &dep, LogicalHandle parent, LogicalHandle child);
      void register_child_task(TaskDescription *child);
      void initialize_contexts(void);
      Event issue_region_copy_ops(void);
      AbstractInstance* get_abstract_instance(LogicalHandle h, AbstractInstance *par);
      bool is_ready(void) const;
      void mark_ready(void);
      // Operations to pack and unpack tasks
      size_t compute_task_size(void) const;
      void pack_task(char *&buffer) const;
      void unpack_task(const char *&buffer);
      // Operations for managing the task 
      std::vector<PhysicalRegion<AccessorGeneric> > start_task(void); // start task 
      void complete_task(const void *ret_arg, size_t ret_size); // task completed (maybe finished?)
      void children_mapped(void);  // all the child tasks have been mapped
      void finish_task(void); // finish the task
      void remote_start(const void *args, size_t arglen);
      void remote_finish(const void * args, size_t arglen);
      // Operations for updating region and partition information
      void create_region(LogicalHandle handle, RegionInstance inst, Memory m);
      void remove_region(LogicalHandle handle, bool recursive=false);
      void create_subregion(LogicalHandle handle,PartitionID parent,Color c);
      void remove_subregion(LogicalHandle handle,PartitionID parent,bool recursive=false);
      void create_partition(PartitionID pid, LogicalHandle parent, bool disjoint);
      void remove_partition(PartitionID pid, LogicalHandle parent, bool recursive=false);
      // Operations for getting sub regions
      LogicalHandle get_subregion(PartitionID pid, Color c);
      // Disjointness testing
      bool disjoint(LogicalHandle region1, LogicalHandle region2);
      bool subregion(LogicalHandle parent, LogicalHandle child);
    private:
      bool active;
    };

    
    class FutureImpl {
    private:
      UserEvent set_event;
      bool set;
      void * result;
      bool active;
    protected:
      friend class TaskDescription;
      friend class Future;
      FutureImpl(void);
      ~FutureImpl(void);
      // also allow the runtime to reset futures so it can re-use them
      inline bool is_active(void) const { return active; }
      void reset(void);
      // Also give an event for when the result becomes valid
      void set_result(const void * res, size_t result_size);
    protected:
      inline bool is_set(void) const { return set; }
      // Give the implementation here so we avoid the template
      // instantiation problem
      template<typename T> inline T get_result(void);	
      // Have a get_result method for void types
      inline void get_void_result(void);
    };

    class Future {
    public:
      inline bool is_active(void) { return impl->is_active(); }
      template<typename T> inline T get_result(void) { return impl->get_result<T>(); }
      inline void get_void_result(void) { return impl->get_void_result(); }
    protected:
      friend class HighLevelRuntime;
      Future(FutureImpl *f) : impl(f) { }
    private:
      FutureImpl *impl;
    };
    
    /**
     * A wrapper class for region allocators and region instances from
     * the low level interface. We'll do some type erasure on this 
     * interface to a physical region so we don't need to keep the 
     * type around for this level of the runtime.
     *
     * Have two versions of a physical region to prevent the low level
     * runtime from showing through.
     */
    template<>
    class PhysicalRegion<AccessorArray> {
    private:
      LowLevel::RegionAllocatorUntyped allocator;
      LowLevel::RegionInstanceAccessorUntyped<LowLevel::AccessorArray> instance;
    protected:
      friend class TaskDescription;
      friend class PhysicalRegion<AccessorGeneric>;
      PhysicalRegion(void) 
        : instance(LowLevel::RegionInstanceAccessorUntyped<LowLevel::AccessorArray>(NULL)) { }
      void set_allocator(LowLevel::RegionAllocatorUntyped alloc) { allocator = alloc; }
      void set_instance(LowLevel::RegionInstanceAccessorUntyped<LowLevel::AccessorArray> inst) 
      { instance = inst; }
    public:
      // Provide implementations here to avoid template instantiation problem
      template<typename T> inline ptr_t<T> alloc(void)
      { return static_cast<LowLevel::RegionAllocator<T> >(allocator).alloc(); }
      template<typename T> inline void free(ptr_t<T> ptr)
      { static_cast<LowLevel::RegionAllocator<T> >(allocator).free(ptr); }
      template<typename T> inline T read(ptr_t<T> ptr)
      { return static_cast<LowLevel::RegionInstanceAccessor<T,LowLevel::AccessorArray> >(instance).read(ptr); }
      template<typename T> inline void write(ptr_t<T> ptr, T newval)
      { static_cast<LowLevel::RegionInstanceAccessor<T,LowLevel::AccessorArray> >(instance).write(ptr,newval); }
      template<typename T, typename REDOP> inline void reduce(ptr_t<T> ptr, T newval)
      { static_cast<LowLevel::RegionInstanceAccessor<T,LowLevel::AccessorArray> >(instance).reduce<REDOP>(ptr,newval); }
    };

    template<>
    class PhysicalRegion<AccessorGeneric> {
    private:
      bool valid_allocator;
      bool valid_instance;
      LowLevel::RegionAllocatorUntyped allocator;
      LowLevel::RegionInstanceAccessorUntyped<LowLevel::AccessorGeneric> instance;
    protected:
      friend class TaskDescription;
      PhysicalRegion(void) :
        valid_allocator(false), valid_instance(false), 
        instance(LowLevel::RegionInstanceAccessorUntyped<LowLevel::AccessorGeneric>(NULL)) { }
      void set_allocator(LowLevel::RegionAllocatorUntyped alloc) 
      { valid_allocator = true; allocator = alloc; }
      void set_instance(LowLevel::RegionInstanceAccessorUntyped<LowLevel::AccessorGeneric> inst) 
      { valid_instance = true; instance = inst; }
    public:
      // Provide implementations here to avoid template instantiation problem
      template<typename T> inline ptr_t<T> alloc(void)
      { return static_cast<LowLevel::RegionAllocator<T> >(allocator).alloc(); }
      template<typename T> inline void free(ptr_t<T> ptr)
      { static_cast<LowLevel::RegionAllocator<T> >(allocator).free(ptr); }
      template<typename T> inline T read(ptr_t<T> ptr)
      { return static_cast<LowLevel::RegionInstanceAccessor<T,LowLevel::AccessorGeneric> >(instance).read(ptr); }
      template<typename T> inline void write(ptr_t<T> ptr, T newval)
      { static_cast<LowLevel::RegionInstanceAccessor<T,LowLevel::AccessorGeneric> >(instance).write(ptr,newval); }
      template<typename T, typename REDOP> inline void reduce(ptr_t<T> ptr, T newval)
      { static_cast<LowLevel::RegionInstanceAccessor<T,LowLevel::AccessorGeneric> >(instance).reduce<REDOP>(ptr,newval); }
    public:
      bool can_convert(void) const
      {
        if (valid_instance)
          return instance.can_convert<LowLevel::AccessorArray>();
        return true;
      }
      PhysicalRegion<AccessorArray> convert(void) const
      {
        PhysicalRegion<AccessorArray> result;
        if (valid_allocator)
          result.set_allocator(allocator);
        if (valid_instance)
          result.set_instance(instance.convert<LowLevel::AccessorArray>());
        return result;
      }
    };
    
    class UntypedPartition {
    public:
      const PartitionID id;
      const LogicalHandle parent;
      const bool disjoint;
    protected:
      UntypedPartition(PartitionID pid, LogicalHandle par, bool dis)
              : id(pid), parent(par), disjoint(dis) { }
    protected:
      bool operator==(const UntypedPartition &part) const { return (id == part.id); }
    };

    template<typename T>
    class Partition : public UntypedPartition {
    protected:
      // Only the runtime should be able to create Partitions
      friend class HighLevelRuntime;
      Partition(PartitionID pid, LogicalHandle par, bool dis)
              : UntypedPartition(pid, par, dis) { }
    };

    /**
     * A mapper object will be created for every processor and will be responsbile for
     * scheduling tasks onto that processor as well as placing the necessary regions
     * in the memory hierarchy for those tasks to run.
     */
    class Mapper {
    protected:
      HighLevelRuntime *runtime;
    public:
      Mapper(Machine *machine, HighLevelRuntime *runtime, Processor local);
      virtual ~Mapper() { }
    public:
      // Rank the order for possible memory locations for a region
      virtual void rank_initial_region_locations(	
                                    size_t elmt_size, 
                                    size_t num_elmts, 
                                    MappingTagID tag,
                                    std::vector<Memory> &ranking);	

      virtual void rank_initial_partition_locations( 
                                    size_t elmt_size, 
                                    unsigned int num_subregions, 
                                    MappingTagID tag,
                                    std::vector<std::vector<Memory> > &rankings);

      virtual bool compact_partition(const UntypedPartition &partition, 
                                     MappingTagID tag);

      virtual Processor select_initial_processor(const Task *task); 

      virtual Processor target_task_steal(void);

      virtual void permit_task_steal( Processor thief,
                                    const std::vector<const Task*> &tasks,
                                    std::set<const Task*> &to_steal); 

      virtual void map_task_region(const Task *task, const RegionRequirement *req,
                                    const std::vector<Memory> &valid_src_instances,
                                    const std::vector<Memory> &valid_dst_instances,
                                    Memory &chosen_src,
                                    std::vector<Memory> &dst_ranking);

      virtual void rank_copy_targets(const Task *task,
                                    const std::vector<Memory> &current_instances,
                                    std::vector<std::vector<Memory> > &future_ranking);

      virtual void select_copy_source(const Task *task,
                                    const std::vector<Memory> &current_instances,
                                    const Memory &dst, Memory &chosen_src);

      // Register task with mapper
      // Unregister task with mapper
      // Select tasks to steal
      // Select target processor(s)
    protected:
      // Data structures for the base mapper
      const Processor local_proc;
      Machine *const machine;
      std::vector<Memory> visible_memories;
    protected:
      // Helper methods for building machine abstractions
      void rank_memories(std::vector<Memory> &memories);
    };

    class RegionNode {
    protected:
      class RegionState {
      public:
        bool open_valid;
        PartitionID open_partition;
        std::vector<std::pair<RegionRequirement*,TaskDescription*> > active_tasks;
        AbstractInstance *valid_instance;
      };
    protected:
      friend class HighLevelRuntime;
      friend class PartitionNode;
      friend class TaskDescription;
      RegionNode(LogicalHandle handle, unsigned dep, PartitionNode *par, bool add, Context ctx);
      ~RegionNode();

      void add_partition(PartitionNode *node);
      void remove_partition(PartitionID pid);

      // insert the region for the given task into the tree, updating the task
      // with the necessary dependences and copies as needed
      void register_region_dependence(DependenceDetector &dep);

      // close up the subtree registering all task dependences and copies that have to
      // be performed.  The copy operation only has to wait for the src (bottom) task 
      // to finish.  If the src task conflicted with the dst (top) task then the top
      // task must have already run, otherwise, they can run concurrently and we
      // can copy up automatically
      void close_subtree(Context ctx, TaskDescription *desc, 
                         CopyOperation *copy_op);

      // Once we've closed a subtree, we don't have to check for dependences on our
      // way to the logical region, we just need to open things up. Open them up
      // and update the state with of all regions along the way.
      void open_subtree(DependenceDetector &dep);

      void initialize_context(Context ctx);

      // Functions for packing and unpacking the region tree
      size_t compute_region_tree_size(void) const;
      void pack_region_tree(char *&buffer) const;
      static RegionNode* unpack_region_tree(const char *&buffer, PartitionNode *parent,
              Context ctx, std::map<LogicalHandle,RegionNode*> *region_nodes,
                          std::map<PartitionID,PartitionNode*> *partition_nodes, bool add);
      // Functions for packing and unpacking updates to the region tree
      size_t compute_region_tree_update_size(unsigned &num_updates) const;
      void pack_region_tree_update(char *&buffer) const;

    protected:
      const LogicalHandle handle;
      const unsigned depth; 
      PartitionNode *const parent;
      std::map<PartitionID,PartitionNode*> partitions; // indexed by partition id
      // Context specific information about the state of this region
      std::vector<RegionState> region_states; // indexed by context
      const bool added; // track whether this is a new node
    };

    class PartitionNode {
    protected:
      class PartitionState {
      public:
        std::set<LogicalHandle> open_regions;
      };
    protected:
      friend class HighLevelRuntime;
      friend class RegionNode;
      friend class TaskDescription;
      PartitionNode (PartitionID pid, unsigned dep, RegionNode *par,  
                      bool dis, bool add, Context ctx);
      ~PartitionNode(); 

      void add_region(RegionNode *node, Color c);
      void remove_region(LogicalHandle handle);
      LogicalHandle get_subregion(Color c);

      void register_region_dependence(DependenceDetector &dep);

      void close_subtree(Context ctx, TaskDescription *desc, 
                         CopyOperation *copy_op);

      void open_subtree(DependenceDetector &dep);

      void initialize_context(Context ctx);

      // Functions for packing and unpacking the region tree
      size_t compute_region_tree_size(void) const;
      void pack_region_tree(char *&buffer) const;
      static PartitionNode* unpack_region_tree(const char *&buffer, RegionNode *parent,
              Context ctx, std::map<LogicalHandle,RegionNode*> *region_nodes,
                          std::map<PartitionID,PartitionNode*> *partition_nodes, bool add);
      // Functions for packing and unpacking updates to the region tree
      size_t compute_region_tree_update_size(unsigned &num_updates) const;
      void pack_region_tree_update(char *&buffer) const;

    protected:
      const PartitionID pid;
      const unsigned depth;
      RegionNode *const parent;
      const bool disjoint;
      std::map<Color,LogicalHandle> color_map;
      std::map<LogicalHandle,RegionNode*> children; // indexed by handle
      std::vector<PartitionState> partition_states; // indexed by context
      const bool added; // track whether this is a new node
    };


    /**
     * A class which will be used for managing access to the lower-level
     * runtime services.  We want to ensure a few global variants even
     * in the presence of multiple mappers such as there is only ever one
     * handle for a given logical region.  To guarantee these properties
     * we have a singleton runtime object for each processor in the system
     * that will coordinate all these operations.  In addition to managing
     * these properties, the runtime will also track all of the mappers
     * available.  All services of the runtime will default to MapperID 0
     * which is our default mapper, but the user can also specify in the 
     * mapping file a mapper and a tag for an operation.
     */
    class HighLevelRuntime {
    private:
      // A static map for tracking the runtimes associated with each processor in a process
      static HighLevelRuntime *runtime_map;
    public:
      static HighLevelRuntime* get_runtime(Processor p);
    public:
      static void register_runtime_tasks(Processor::TaskIDTable &table);
      // Static methods for calls from the processor to the high level runtime
      static void initialize_runtime(const void * args, size_t arglen, Processor p);
      static void shutdown_runtime(const void * args, size_t arglen, Processor p);
      static void schedule(const void * args, size_t arglen, Processor p);
      static void enqueue_tasks(const void * args, size_t arglen, Processor p);
      static void steal_request(const void * args, size_t arglen, Processor p);
      static void children_mapped(const void * args, size_t arglen, Processor p);
      static void finish_task(const void * args, size_t arglen, Processor p);
      static void notify_start(const void * args, size_t arglen, Processor p);
      static void notify_finish(const void * args, size_t arglen, Processor p);
      // Shutdown methods (one task to detect the termination, another to process it)
      static void detect_termination(const void * args, size_t arglen, Processor p);
      static void notify_termination(const void * args, size_t arglen, Processor p);
    public:
      HighLevelRuntime(Machine *m, Processor local);
      ~HighLevelRuntime();
    public:
      // Functions for calling tasks
      Future execute_task(Context ctx, LowLevel::Processor::TaskFuncID task_id,
                      const std::vector<RegionRequirement> &regions,
                      const void *args, size_t arglen, bool spawn, 
                      MapperID id = 0, MappingTagID tag = 0);	
    public:
      void add_mapper(MapperID id, Mapper *m);
    public:
      // Methods for the wrapper function to access the context
      std::vector<PhysicalRegion<AccessorGeneric> > begin_task(Context ctx);  
      void end_task(Context ctx, const void *arg, size_t arglen);
    public:
      // Get instances - return the memory locations of all known instances of a region
      // Get instances of parent regions
      // Get partitions of a region
      // Return a best guess of the remaining space in a memory
      size_t remaining_memory(Memory m) const;
    protected:
      // Utility functions
      friend class TaskDescription;
      Context get_available_context(void);
      void free_context(Context ctx);
    private:
      TaskDescription* get_available_description(bool new_tree);
      // Operations invoked by static methods
      void process_tasks(const void * args, size_t arglen);
      void process_steal(const void * args, size_t arglen);
      void process_mapped(const void* args, size_t arglen);
      void process_finish(const void* args, size_t arglen);
      void process_notify_start(const void * args, size_t arglen);
      void process_notify_finish(const void* args, size_t arglen);
      void process_termination(const void * args, size_t arglen);
      // Where the magic happens!
      void process_schedule_request(void);
      void map_and_launch_task(TaskDescription *task);
      void update_queue(void);
      bool check_steal_requests(void);
      void issue_steal_requests(void);
    protected:
      //bool disjoint(LogicalHandle region1, LogicalHandle region2);
    private:
      // Member variables
      Processor local_proc;
      Machine *machine;
      std::vector<Mapper*> mapper_objects;
      std::list<TaskDescription*> ready_queue; // Tasks ready to be mapped/stolen
      std::list<TaskDescription*> waiting_queue; // Tasks still unmappable
      std::list<Event> outstanding_steal_events; // Steal tasks to run
      std::list<Context> available_contexts; // Keep track of the available task contexts
      std::vector<TaskDescription*> all_tasks; // All available tasks
      PartitionID next_partition_id; // The next partition id for this runtime (unique)
      const unsigned partition_stride;  // Stride for partition ids to guarantee uniqueness
    public:
      // Functions for creating and destroying logical regions
      template<typename T>
      LogicalHandle create_logical_region(Context ctx, 
                                      size_t num_elmts=0, 
                                      MapperID id=0, 
                                      MappingTagID tag=0);
      template<typename T>
      void destroy_logical_region(Context ctx, LogicalHandle handle);
      template<typename T>
      LogicalHandle smash_logical_regions(Context ctx, LogicalHandle region1, 
                                                        LogicalHandle region2);
    public:
      // Functions for creating and destroying partitions
      template<typename T>
      Partition<T> create_partition(Context ctx,
                                    LogicalHandle parent,
                                    const std::vector<std::set<ptr_t<T> > > &coloring,
                                    bool disjoint = true,
                                    MapperID id = 0,
                                    MappingTagID tag = 0);	

      template<typename T>
      Partition<T> create_partition(Context ctx,
                          LogicalHandle parent,
                          const std::vector<std::set<std::pair<ptr_t<T>,ptr_t<T> > > > &ranges,
                          bool disjoint = true,
                          MapperID id = 0,
                          MappingTagID tag = 0);

      template<typename T>
      void destroy_partition(Context ctx, Partition<T> partition);	
      // Operations on partitions
      template<typename T>
      LogicalHandle get_subregion(Context ctx, Partition<T> part, Color c) const;
      template<typename T>
      ptr_t<T> safe_cast(Context ctx, Partition<T> part, Color c, ptr_t<T> ptr) const;
    };

    // Template wrapper for high level tasks to encapsulate return values
    template<typename T, 
    T (*TASK_PTR)(const void*,size_t,const std::vector<PhysicalRegion<AccessorGeneric> >&,
                    Context,HighLevelRuntime*)>
    void high_level_task_wrapper(const void * args, size_t arglen, Processor p)
    {
      // Get the high level runtime
      HighLevelRuntime *runtime = HighLevelRuntime::get_runtime(p);

      // Read the context out of the buffer
      Context ctx = *((const Context*)args);
      // Get the arguments associated with the context
      std::vector<PhysicalRegion<AccessorGeneric> > regions = runtime->begin_task(ctx);

      // Update the pointer and arglen
      const char* arg_ptr = ((const char*)args)+sizeof(Context);
      arglen -= sizeof(Context);
      
      // Invoke the task with the given context
      T return_value = (*TASK_PTR)((const void*)arg_ptr, arglen, regions, ctx, runtime);

      // Send the return value back
      runtime->end_task(ctx, (void*)(&return_value), sizeof(T));
    }

    // Overloaded version of the task wrapper for when return type is void
    template<void (*TASK_PTR)(const void*,size_t,
          const std::vector<PhysicalRegion<AccessorGeneric> >&,Context,HighLevelRuntime*)>
    void high_level_task_wrapper(const void * args, size_t arglen, Processor p)
    {
      // Get the high level runtime
      HighLevelRuntime *runtime = HighLevelRuntime::get_runtime(p);

      // Read the context out of the buffer
      Context ctx = *((const Context*)args);
      // Get the arguments associated with the context
      std::vector<PhysicalRegion<AccessorGeneric> > regions = runtime->begin_task(ctx);

      // Update the pointer and arglen
      const char* arg_ptr = ((const char*)args)+sizeof(Context);
      arglen -= sizeof(Context);
      
      // Invoke the task with the given context
      (*TASK_PTR)((const void*)arg_ptr, arglen, regions, ctx, runtime);

      // Send an empty return value back
      runtime->end_task(ctx, NULL, 0); 
    }

    // Overloaded versions of the task wrapper for when you might want to have the
    // runtime figure out if it can specialize a task into one that uses
    // the AccessorArray instances as an optimization
    template<typename T,
    T (*SLOW_TASK_PTR)(const void*,size_t,const std::vector<PhysicalRegion<AccessorGeneric> >&,
                        Context ctx,HighLevelRuntime*),
    T (*FAST_TASK_PTR)(const void*,size_t,const std::vector<PhysicalRegion<AccessorArray> >&,
                        Context ctx,HighLevelRuntime*)>
    void high_level_task_wrapper(const void * args, size_t arglen, Processor p)
    {
      // Get the high level runtime
      HighLevelRuntime *runtime = HighLevelRuntime::get_runtime(p);

      // Read the context out of the buffer
      Context ctx = *((const Context*)args);
      // Get the arguments associated with the context
      std::vector<PhysicalRegion<AccessorGeneric> > regions = runtime->begin_task(ctx);

      // Update the pointer and the arglen
      const char* arg_ptr = ((const char*)args)+sizeof(Context);
      arglen -= sizeof(Context);

      // Check to see if we can specialize all the region instances
      bool specialize = true;
      for (std::vector<PhysicalRegion<AccessorGeneric> >::const_iterator it = regions.begin();
            it != regions.end(); it++)
      {
        if (!it->can_convert())
        {
          specialize = false;
          break;
        }
      }
      T return_value;
      if (specialize)
      {
        std::vector<PhysicalRegion<AccessorArray> > fast_regions;
        for (std::vector<PhysicalRegion<AccessorGeneric> >::const_iterator it = regions.begin();
              it != regions.end(); it++)
        {
          fast_regions.push_back(it->convert());
        }
        return_value = (*FAST_TASK_PTR)((const void*)arg_ptr, arglen, fast_regions, ctx, runtime);
      }
      else
      {
        return_value = (*SLOW_TASK_PTR)((const void *)arg_ptr, arglen, regions, ctx, runtime);
      }

      // Send the return value back
      runtime->end_task(ctx, (void*)&return_value, sizeof(T));
    }

    // Overloaded version of the task wrapper for when you want fast instances with a
    // a void return type
    template<
    void (*SLOW_TASK_PTR)(const void*,size_t,const std::vector<PhysicalRegion<AccessorGeneric> >&,
                          Context ctx,HighLevelRuntime*),
    void (*FAST_TASK_PTR)(const void*,size_t,const std::vector<PhysicalRegion<AccessorArray> >&,
                          Context ctx,HighLevelRuntime*)>
    void high_level_task_wrapper(const void * args, size_t arglen, Processor p)
    {
      // Get the high level runtime
      HighLevelRuntime *runtime = HighLevelRuntime::get_runtime(p);

      // Read the context out of the buffer
      Context ctx = *((const Context*)args);
      // Get the arguments associated with the context
      std::vector<PhysicalRegion<AccessorGeneric> > regions = runtime->begin_task(ctx);

      // Update the pointer and the arglen
      const char* arg_ptr = ((const char*)args)+sizeof(Context);
      arglen -= sizeof(Context);

      // Check to see if we can specialize all the region instances
      bool specialize = true;
      for (std::vector<PhysicalRegion<AccessorGeneric> >::const_iterator it = regions.begin();
            it != regions.end(); it++)
      {
        if (!it->can_convert())
        {
          specialize = false;
          break;
        }
      }
      if (specialize)
      {
        std::vector<PhysicalRegion<AccessorArray> > fast_regions;
        for (std::vector<PhysicalRegion<AccessorGeneric> >::const_iterator it = regions.begin();
              it != regions.end(); it++)
        {
          fast_regions.push_back(it->convert());
        }
        (*FAST_TASK_PTR)((const void*)arg_ptr, arglen, fast_regions, ctx, runtime);
      }
      else
      {
        (*SLOW_TASK_PTR)((const void *)arg_ptr, arglen, regions, ctx, runtime);
      }

      // Send the return value back
      runtime->end_task(ctx, NULL, 0);
    }


    // A wrapper task for allowing the application to initialize the set of mappers
    template<void (*TASK_PTR)(Machine*,HighLevelRuntime*,Processor)>
    void init_mapper_wrapper(const void * args, size_t arglen, Processor p)
    {
      HighLevelRuntime *runtime = HighLevelRuntime::get_runtime(p);
      Machine *machine = Machine::get_machine();
      (*TASK_PTR)(machine,runtime,p);
    }

    // Unfortunately to avoid template instantiation issues we have to provide
    // the implementation of the templated functions here in the header file
    // so they will be instantiated.

    //--------------------------------------------------------------------------------------------
    template<typename T>
    inline T FutureImpl::get_result(void)
    //--------------------------------------------------------------------------------------------
    {
#ifdef DEBUG_HIGH_LEVEL 
      assert(active);
#endif
      if (!set)
      {
        set_event.wait();
      }
      active = false;
      return (*((const T*)result));
    }

    //--------------------------------------------------------------------------------------------
    inline void FutureImpl::get_void_result(void) 
    //--------------------------------------------------------------------------------------------
    {
#ifdef DEBUG_HIGH_LEVEL
      assert(active);
#endif
      if (!set);
      {
        set_event.wait();
      }
      active = false;
    }

    //--------------------------------------------------------------------------------------------
    template<typename T>
    LogicalHandle HighLevelRuntime::get_subregion(Context ctx, Partition<T> part, Color c) const
    //--------------------------------------------------------------------------------------------
    {
#ifdef DEBUG_HIGH_LEVEL
      assert(ctx < all_tasks.size());
#endif
      return all_tasks[ctx]->get_subregion(part.id, c);
    }

    //--------------------------------------------------------------------------------------------
    template<typename T>
    ptr_t<T> HighLevelRuntime::safe_cast(Context ctx, Partition<T> part, 
                                          Color c, ptr_t<T> ptr) const
    //--------------------------------------------------------------------------------------------
    {
#ifdef DEBUG_HIGH_LEVEL
      assert(ctx < all_tasks.size());
#endif
      LogicalHandle subregion = all_tasks[ctx]->get_subregion(part.id,c);
      // Get the mask for the subregion
      const LowLevel::ElementMask &mask = subregion.get_valid_mask();
      // See if the pointer is valid in the specified child
      if (mask.is_set(ptr.value))
      {
        return ptr;
      }
      else
      {
        ptr_t<T> null_ptr = {0};
        return null_ptr;
      }
    }

    //--------------------------------------------------------------------------------------------
    template<typename T>
    LogicalHandle HighLevelRuntime::create_logical_region(Context ctx, size_t num_elmts,
							MapperID id, MappingTagID tag)
    //--------------------------------------------------------------------------------------------
    {
#ifdef DEBUG_HIGH_LEVEL
      assert(mapper_objects[id] != NULL);
#endif
      // Get the ranking of memory locations from the mapper
      std::vector<Memory> locations;
      mapper_objects[id]->rank_initial_region_locations(sizeof(T),num_elmts,tag,locations);
      bool found = false;
      LogicalHandle region;
      Memory location;
      // Go through the memories in order and try and create them
      for (std::vector<Memory>::iterator mem_it = locations.begin();
              mem_it != locations.end(); mem_it++)
      {
        if (!(*mem_it).exists())
        {
#ifdef DEBUG_HIGH_LEVEL
          fprintf(stderr,"Warning: Memory %d returned from mapper %d with tag %d for initial region location does not exist.\n",(*mem_it).id, id, tag);
#endif
          continue;
        }
<<<<<<< HEAD
        region = (LogicalHandle)LowLevel::RegionMetaData<T>::create_region(/*SJT*mem_it,*/num_elmts);	
=======
        region = (LogicalHandle)LowLevel::RegionMetaDataUntyped::create_region_untyped(
                                                                    num_elmts,sizeof(T));	
>>>>>>> 82257ef3
        if (region.exists())
        {
          found = true;
          location =  *mem_it;
          break;
        }
#ifdef DEBUG_PRINT
        else
        {
          fprintf(stderr,"Info: Unable to map region with tag %d and mapper %d into memory %d for initial region location\n",tag, id, (*mem_it).id);
        }	
#endif
      }
      if (!found)
      {
        fprintf(stderr,"Unable to place initial region with tag %d by mapper %d\n",tag, id);
        exit(100*(local_proc.id)+id);
      }

      // Notify the task's context to update the created regions
#ifdef DEBUG_HIGH_LEVEL
      assert(ctx < all_tasks.size());
#endif
      all_tasks[ctx]->create_region(region,region.create_instance_untyped(location),location);

      // Return the handle
      return region;
    }
    //--------------------------------------------------------------------------------------------
    template<typename T>
    void HighLevelRuntime::destroy_logical_region(Context ctx, LogicalHandle handle)	
    //--------------------------------------------------------------------------------------------
    {
#ifdef DEBUG_HIGH_LEVEL
      assert(ctx < all_tasks.size());
#endif
      all_tasks[ctx]->remove_region(handle);

      LowLevel::RegionMetaData<T> low_region = (LowLevel::RegionMetaData<T>)handle;
      // Call the destructor for this RegionMetaData object which will allow the
      // low-level runtime to clean stuff up
      low_region.destroy_region();
    }
    //--------------------------------------------------------------------------------------------
    template<typename T>
    LogicalHandle HighLevelRuntime::smash_logical_regions(Context ctx, 
                                                      LogicalHandle region1, LogicalHandle region2)
    //--------------------------------------------------------------------------------------------
    {
      // TODO: actually implement this method
      LogicalHandle smash_region;
      assert(false);
      return smash_region;
    }

    //--------------------------------------------------------------------------------------------
    template<typename T>
    Partition<T> HighLevelRuntime::create_partition(Context ctx,
                                            LogicalHandle parent,
                                            const std::vector<std::set<ptr_t<T> > > &coloring,
                                            bool disjoint,
                                            MapperID id,
                                            MappingTagID tag)
    //--------------------------------------------------------------------------------------------
    {
#ifdef DEBUG_HIGH_LEVEL
      assert(mapper_objects[id] != NULL);
#endif

      PartitionID partition_id = this->next_partition_id;
      this->next_partition_id += this->partition_stride;

#ifdef DEBUG_HIGH_LEVEL
      assert(ctx < all_tasks.size());
#endif
      all_tasks[ctx]->create_partition(partition_id, parent, true);
 
      std::vector<std::vector<Memory> > rankings;  
      mapper_objects[id]->rank_initial_partition_locations(sizeof(T),coloring.size(),tag,rankings);
#ifdef DEBUG_HIGH_LEVEL
      // Check that there are as many vectors as sub regions
      assert(rankings.size() == coloring.size());
#endif
      for (unsigned idx = 0; idx < coloring.size(); idx++)
      {
        // Compute the element mask for the subregion 
        // Get an element mask that is the same size as the parent's
        LowLevel::ElementMask sub_mask(parent.get_valid_mask().get_num_elmts());
        // mark each of the elements in the set of pointers as being valid 
        const std::set<ptr_t<T> > &pointers = coloring[idx];
        for (typename std::set<ptr_t<T> >::const_iterator pit = pointers.begin();
              pit != pointers.end(); pit++)
        {
          sub_mask.enable(pit->value);
        }

        std::vector<Memory> &locations = rankings[idx];
        bool found = false;
        for (std::vector<Memory>::iterator mem_it = locations.begin();
                mem_it != locations.end(); mem_it++)
        {
          if (!(*mem_it).exists())
          {
#ifdef DEBUG_HIGH_LEVEL
            fprintf(stderr,"Warning: Memory %d returned from mapper %d with tag %d for initial partition %d does not exist.\n",(*mem_it).id, id, tag, idx);
#endif
            continue;
          }
          LogicalHandle child_region = LowLevel::RegionMetaDataUntyped::create_region_untyped(
                                        parent,sub_mask);
          if (child_region.exists())
          {
            found = true;
            // Add it to the partition
            all_tasks[ctx]->create_subregion(child_region,partition_id,idx);
            break;
          }
#ifdef DEBUG_PRINT
          else
          {
            fprintf(stderr,"Info: Unable to map region with tag %d and mapper %d into memory %d for initial sub region %d\n",tag, id, (*mem_it).id,idx);
          }	
#endif
        }
        if (!found)
        {
          fprintf(stderr,"Unable to place initial subregion %d with tag %d by mapper %d\n",idx,tag, id);
          exit(100*(local_proc.id)+id);
        }
      }	

      return Partition<T>(partition_id,parent,disjoint);
    }
    //--------------------------------------------------------------------------------------------
    template<typename T>
    Partition<T> HighLevelRuntime::create_partition(Context ctx,
                        LogicalHandle parent,
                        const std::vector<std::set<std::pair<ptr_t<T>,ptr_t<T> > > > &ranges,
                        bool disjoint,
                        MapperID id,
                        MappingTagID tag)
    //--------------------------------------------------------------------------------------------
    {
#ifdef DEBUG_HIGH_LEVEL
      assert(mapper_objects[id] != NULL);
      assert(ctx < all_tasks.size());
#endif
      PartitionID partition_id = this->next_partition_id;
      this->next_partition_id += this->partition_stride;

      all_tasks[ctx]->create_partition(partition_id, parent, false);

      std::vector<std::vector<Memory> > rankings; 
      mapper_objects[id]->rank_initial_partition_locations(sizeof(T),ranges.size(), tag, rankings);
#ifdef DEBUG_HIGH_LEVEL
      // Check that there are as many vectors as sub regions
      assert(rankings.size() == ranges.size());
#endif
      for (unsigned idx = 0; idx < ranges.size(); idx++)
      {
        // Compute the element mask for the subregion 
        // Get an element mask that is the same size as the parent's
        LowLevel::ElementMask sub_mask(parent.get_valid_mask().get_num_elmts());
        const std::set<std::pair<ptr_t<T>,ptr_t<T> > > &range_set = ranges[idx];
        for (typename std::set<std::pair<ptr_t<T>,ptr_t<T> > >::const_iterator rit = 
              range_set.begin(); rit != range_set.end(); rit++)
        {
          sub_mask.enable(rit->first.value, (rit->second.value-rit->first.value+1));
        }

        std::vector<Memory> &locations = rankings[idx];
        bool found = false;
        for (std::vector<Memory>::iterator mem_it = locations.begin();
                mem_it != locations.end(); mem_it++)
        {
          if (!(*mem_it).exists())
          {
#ifdef DEBUG_HIGH_LEVEL
            fprintf(stderr,"Warning: Memory %d returned from mapper %d with tag %d for initial partition %d does not exist.\n",(*mem_it).id, id, tag, idx);
#endif
            continue;
          }
          LogicalHandle child_region = LowLevel::RegionMetaDataUntyped::create_region_untyped(
                                                            parent,sub_mask);
          if (child_region.exists())
          {
            found = true;
            all_tasks[ctx]->create_subregion(child_region,partition_id,idx);
            break;
          }
#ifdef DEBUG_PRINT
          else
          {
            fprintf(stderr,"Info: Unable to map region with tag %d and mapper %d into memory %d for initial sub region %d\n",tag, id, (*mem_it).id,idx);
          }	
#endif
        }
        if (!found)
        {
                fprintf(stderr,"Unable to place initial subregion %d with tag %d by mapper %d\n",idx,tag, id);
                exit(100*(local_proc.id)+id);
        }
      }	
      // Create the actual partition
      return Partition<T>(partition_id,parent,disjoint);
    }
    //--------------------------------------------------------------------------------------------
    template<typename T>
    void HighLevelRuntime::destroy_partition(Context ctx, Partition<T> partition)
    //--------------------------------------------------------------------------------------------
    {
#ifdef DEBUG_HIGH_LEVEL
      assert(ctx < all_tasks.size());
#endif
      all_tasks[ctx]->remove_partition(partition.id, partition.parent);
    }
   
  }; // namespace HighLevel
}; // namespace RegionRuntime

#endif // RUNTIME_HIGHLEVEL_H<|MERGE_RESOLUTION|>--- conflicted
+++ resolved
@@ -1024,12 +1024,8 @@
 #endif
           continue;
         }
-<<<<<<< HEAD
-        region = (LogicalHandle)LowLevel::RegionMetaData<T>::create_region(/*SJT*mem_it,*/num_elmts);	
-=======
         region = (LogicalHandle)LowLevel::RegionMetaDataUntyped::create_region_untyped(
                                                                     num_elmts,sizeof(T));	
->>>>>>> 82257ef3
         if (region.exists())
         {
           found = true;
