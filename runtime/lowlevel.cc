--- conflicted
+++ resolved
@@ -493,10 +493,8 @@
     /*static*/ void DetailedTimer::roll_up_timers(std::map<int, double>& timers,
                                                   bool local_only)
     {
-      // TODO: actually incorporate other gasnet nodes!
       // take global mutex because we need to walk the list
       {
-<<<<<<< HEAD
 	AutoHSLLock l1(timer_data_mutex);
 	for(std::vector<PerThreadTimerData *>::iterator it = timer_data.begin();
 	    it != timer_data.end();
@@ -514,26 +512,6 @@
 	      timers.insert(*it2);
 	  }
 	}
-=======
-        // Probably best not to be holding this lock when sending an active message
-        AutoHSLLock l1(timer_data_mutex);
-        for(std::vector<PerThreadTimerData *>::iterator it = timer_data.begin();
-            it != timer_data.end();
-            it++) {
-          // take each thread's data's lock too
-          AutoHSLLock l2((*it)->mutex);
-
-          for(std::map<int,double>::iterator it2 = (*it)->timer_accum.begin();
-              it2 != (*it)->timer_accum.end();
-              it2++) {
-            std::map<int,double>::iterator it3 = timers.find(it2->first);
-            if(it3 != timers.end())
-              it3->second += it2->second;
-            else
-              timers.insert(*it2);
-          }
-        }
->>>>>>> ef8c42f9
       }
 
       // get data from other nodes if requested
