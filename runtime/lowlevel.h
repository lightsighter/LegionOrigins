--- conflicted
+++ resolved
@@ -117,17 +117,10 @@
 
       bool exists(void) const { return id != 0; }
 
-<<<<<<< HEAD
-      Processor utility_proc(void) const { return *this; }
-
-      void enable_idle_task(void) {}
-      void disable_idle_task(void) {}
-=======
       Processor get_utility_processor(void) const { return *this; }
 
       void enable_idle_task(void) { }
       void disable_idle_task(void) { }
->>>>>>> 290ee91c
 
       typedef unsigned TaskFuncID;
       typedef void (*TaskFuncPtr)(const void *args, size_t arglen, Processor proc);
