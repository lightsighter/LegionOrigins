--- conflicted
+++ resolved
@@ -1,8 +1,4 @@
-<<<<<<< HEAD
 #!/usr/bin/python
-=======
-#! /usr/bin/python
->>>>>>> 43502f0f
 
 import subprocess
 import pygame, sys, os, shutil
